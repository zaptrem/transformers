--- conflicted
+++ resolved
@@ -54,10 +54,7 @@
     loss_names = ["loss"]
 
     def __init__(self, hparams, **kwargs):
-<<<<<<< HEAD
         assert Path(hparams.data_dir).exists()
-=======
->>>>>>> c01480bb
         super().__init__(hparams, num_labels=None, mode=self.mode, **kwargs)
         use_task_specific_params(self.model, "summarization")
         save_git_info(self.hparams.output_dir)
@@ -85,22 +82,12 @@
         }
         assert self.target_lens["train"] <= self.target_lens["val"], f"target_lens: {self.target_lens}"
         assert self.target_lens["train"] <= self.target_lens["test"], f"target_lens: {self.target_lens}"
-<<<<<<< HEAD
         if not self.hparams.unfreeze_embeds:
-
-=======
-
-        if self.hparams.freeze_embeds:
->>>>>>> c01480bb
             self.freeze_embeds()
         if self.hparams.freeze_encoder:
             freeze_params(self.model.model.encoder)  # TODO: this will break for t5
         self.hparams.git_sha = get_git_info()["repo_sha"]
-<<<<<<< HEAD
-        self.num_workers = 4 #if self.hparams.gpus <= 1 else None  # passing num_workers breaks lightning for multigpu
-=======
         self.num_workers = hparams.num_workers
->>>>>>> c01480bb
 
     def freeze_embeds(self):
         """Freeze token embeddings and positional embeddings for bart, just token embeddings for t5."""
@@ -141,11 +128,7 @@
     def validation_step(self, batch, batch_idx) -> Dict:
         return self._generative_step(batch)
 
-<<<<<<< HEAD
-    def validation_end(self, outputs, prefix="val") -> Dict:
-=======
     def validation_epoch_end(self, outputs, prefix="val") -> Dict:
->>>>>>> c01480bb
         self.step_count += 1
         losses = {k: torch.stack([x[k] for x in outputs]).mean() for k in self.loss_names}
         loss = losses["loss"]
@@ -163,23 +146,12 @@
         self.metrics[prefix].append(metrics)
         pickle_save(self.metrics, self.metrics_save_path)
 
-<<<<<<< HEAD
-    def _generative_step(self, batch):
-        pad_token_id = self.tokenizer.pad_token_id
-        source_ids, source_mask, y = SummarizationDataset.trim_seq2seq_batch(batch, pad_token_id)
-        # TODO(SS): task specific params
-
-        t0 = time.time()
-        generated_ids = self.model.generate(input_ids=source_ids, attention_mask=source_mask, use_cache=True,)
-        gen_time = time.time() - t0
-=======
     def _generative_step(self, batch: dict) -> dict:
         pad_token_id = self.tokenizer.pad_token_id
         source_ids, source_mask, y = SummarizationDataset.trim_seq2seq_batch(batch, pad_token_id)
         t0 = time.time()
         generated_ids = self.model.generate(input_ids=source_ids, attention_mask=source_mask, use_cache=True,)
         gen_time = time.time() - t0 / source_ids.shape[0]
->>>>>>> c01480bb
         preds = self.ids_to_clean_text(generated_ids)
         target = self.ids_to_clean_text(y)
         loss_tensors = self._step(batch)
@@ -191,12 +163,6 @@
 
     def test_step(self, batch, batch_idx):
         return self._generative_step(batch)
-<<<<<<< HEAD
-
-    def test_end(self, outputs):
-        return self.validation_end(outputs, prefix="test")
-=======
->>>>>>> c01480bb
 
     def test_epoch_end(self, outputs):
         return self.validation_epoch_end(outputs, prefix="test")
@@ -213,21 +179,6 @@
         )
         return dataset
 
-    def validation_epoch_end(self, outputs):
-        self.validation_end(outputs, "val")
-
-    def get_dataset(self, type_path) -> SummarizationDataset:
-        n_obs = self.n_obs[type_path]
-        max_target_length = self.target_lens[type_path]
-        dataset = SummarizationDataset(
-            self.tokenizer,
-            type_path=type_path,
-            n_obs=n_obs,
-            max_target_length=max_target_length,
-            **self.dataset_kwargs,
-        )
-        return dataset
-
     def get_dataloader(self, type_path: str, batch_size: int, shuffle: bool = False) -> DataLoader:
         dataset = self.get_dataset(type_path)
         sampler = None
@@ -304,15 +255,9 @@
             help="The input data dir. Should contain train.source, train.target, val.source, val.target, test.source, test.target",
         )
         parser.add_argument("--freeze_encoder", action="store_true")
-<<<<<<< HEAD
         parser.add_argument("--unfreeze_embeds", action="store_true")
         parser.add_argument("--sortish_sampler", action="store_true", default=False)
         parser.add_argument("--logger", type=str, choices=["default", "wandb", "wandb_shared"], default="wandb")
-=======
-        parser.add_argument("--freeze_embeds", action="store_true")
-        parser.add_argument("--sortish_sampler", action="store_true", default=False)
-        parser.add_argument("--logger", type=str, choices=["default", "wandb", "wandb_shared"], default="default")
->>>>>>> c01480bb
         parser.add_argument("--n_train", type=int, default=-1, required=False, help="# examples. -1 means use all.")
         parser.add_argument("--n_val", type=int, default=500, required=False, help="# examples. -1 means use all.")
         parser.add_argument("--n_test", type=int, default=-1, required=False, help="# examples. -1 means use all.")
@@ -333,17 +278,16 @@
     ):
         logger = True  # don't pollute wandb logs unnecessarily
     elif args.logger == "wandb":
-<<<<<<< HEAD
+        from pytorch_lightning.loggers import WandbLogger
+
         logger = WandbLogger(name=model.output_dir.name, project=WANDB_PROJ_NAME)
     elif args.logger == "wandb_shared":
-=======
         from pytorch_lightning.loggers import WandbLogger
 
         logger = WandbLogger(name=model.output_dir.name)
     elif args.logger == "wandb_shared":
         from pytorch_lightning.loggers import WandbLogger
 
->>>>>>> c01480bb
         # TODO: separate LB for CNN, we should use Path(args.data_dir).name to determine the correct LB.
         logger = WandbLogger(name=model.output_dir.name, project="hf_summarization")
     trainer: pl.Trainer = generic_train(
@@ -354,10 +298,7 @@
         logger=logger,
         # TODO: early stopping callback seems messed up
     )
-<<<<<<< HEAD
-=======
     pickle_save(model.hparams, model.output_dir / "hparams.pkl")
->>>>>>> c01480bb
     if not args.do_predict:
         return model
 
